package com.solana.rxsolana.api

import com.solana.api.*
import com.solana.api.Block
import com.solana.api.ClusterNode
import com.solana.api.ConfirmedBlock
import com.solana.api.EpochInfo
import com.solana.api.EpochSchedule
import com.solana.api.FeeCalculatorInfo
import com.solana.api.FeeRateGovernorInfo
import com.solana.api.FeesInfo
import com.solana.api.SignatureInformation
import com.solana.api.SignatureStatus
import com.solana.api.SolanaVersion
import com.solana.api.SplTokenAccountInfo
import com.solana.api.StakeActivation
import com.solana.api.Supply
import com.solana.api.VoteAccounts
import com.solana.core.Account
import com.solana.core.PublicKey
import com.solana.core.Transaction
import com.solana.models.*
import io.reactivex.Single
import io.reactivex.disposables.Disposables
import kotlinx.serialization.KSerializer

fun Api.getRecentBlockhash(): Single<String> {
    return Single.create { emitter ->
        this.getRecentBlockhash { result ->
            result.onSuccess {
                emitter.onSuccess(it)
            }.onFailure {
                emitter.onError(it)
            }
        }
        Disposables.empty()
    }
}

fun Api.getBalance(account: PublicKey): Single<Long> {
    return Single.create { emitter ->
        this.getBalance(account) { result ->
            result.onSuccess {
                emitter.onSuccess(it)
            }.onFailure {
                emitter.onError(it)
            }
        }
        Disposables.empty()
    }
}

fun Api.getConfirmedTransaction(signature: String): Single<ConfirmedTransactionSerializable> {
    return Single.create { emitter ->
        this.getConfirmedTransaction(signature) { result ->
            result.onSuccess {
                emitter.onSuccess(it)
            }.onFailure {
                emitter.onError(it)
            }
        }
        Disposables.empty()
    }
}

fun Api.sendTransaction(transaction: Transaction, signer: List<Account>): Single<String> {
    return Single.create { emitter ->
        this.sendTransaction(transaction, signer) { result ->
            result.onSuccess {
                emitter.onSuccess(it)
            }.onFailure {
                emitter.onError(it)
            }
        }
        Disposables.empty()
    }
}

fun Api.sendRawTransaction(
    transaction: ByteArray,
    config: RpcSendTransactionConfig = RpcSendTransactionConfig()
): Single<String> {
    return Single.create { emitter ->
        this.sendRawTransaction(transaction, config) { result ->
            result.onSuccess {
                emitter.onSuccess(it)
            }.onFailure {
                emitter.onError(it)
            }
        }
        Disposables.empty()
    }
}

fun Api.getVoteAccounts(): Single<VoteAccounts> {
    return Single.create { emitter ->
        this.getVoteAccounts() { result ->
            result.onSuccess {
                emitter.onSuccess(it)
            }.onFailure {
                emitter.onError(it)
            }
        }
        Disposables.empty()
    }
}

fun Api.getStakeActivation(publicKey: PublicKey): Single<StakeActivation> {
    return Single.create { emitter ->
        this.getStakeActivation(publicKey) { result ->
            result.onSuccess {
                emitter.onSuccess(it)
            }.onFailure {
                emitter.onError(it)
            }
        }
        Disposables.empty()
    }
}

fun Api.getStakeActivation(publicKey: PublicKey, epoch: Long): Single<StakeActivation> {
    return Single.create { emitter ->
        this.getStakeActivation(publicKey, epoch) { result ->
            result.onSuccess {
                emitter.onSuccess(it)
            }.onFailure {
                emitter.onError(it)
            }
        }
        Disposables.empty()
    }
}

<<<<<<< HEAD
fun <T : BorshCodable> Api.getAccountInfo(
    publicKey: PublicKey,
    decodeTo: Class<T>,
): Single<BufferInfo<T>> {
=======
inline fun <reified T>Api.getAccountInfo(
    serializer: KSerializer<T>,
    publicKey: PublicKey
): Single<T> {
>>>>>>> cf88fa85
    return Single.create { emitter ->
        this.getAccountInfo(serializer, publicKey) { result ->
            result.onSuccess {
                emitter.onSuccess(it)
            }.onFailure {
                emitter.onError(it)
            }
        }
        Disposables.empty()
    }
}

fun Api.requestAirdrop(publicKey: PublicKey, lamports: Long): Single<String> {
    return Single.create { emitter ->
        this.requestAirdrop(publicKey, lamports) { result ->
            result.onSuccess {
                emitter.onSuccess(it)
            }.onFailure {
                emitter.onError(it)
            }
        }
        Disposables.empty()
    }
}

fun Api.getMinimumBalanceForRentExemption(dataLength: Long): Single<Long> {
    return Single.create { emitter ->
        this.getMinimumBalanceForRentExemption(dataLength) { result ->
            result.onSuccess {
                emitter.onSuccess(it)
            }.onFailure {
                emitter.onError(it)
            }
        }
        Disposables.empty()
    }
}

fun Api.getBlockTime(block: Long): Single<Long> {
    return Single.create { emitter ->
        this.getBlockTime(block) { result ->
            result.onSuccess {
                emitter.onSuccess(it)
            }.onFailure {
                emitter.onError(it)
            }
        }
        Disposables.empty()
    }
}

fun Api.getBlockHeight(): Single<Long> {
    return Single.create { emitter ->
        this.getBlockHeight { result ->
            result.onSuccess {
                emitter.onSuccess(it)
            }.onFailure {
                emitter.onError(it)
            }
        }
        Disposables.empty()
    }
}

fun Api.minimumLedgerSlot(): Single<Long> {
    return Single.create { emitter ->
        this.minimumLedgerSlot { result ->
            result.onSuccess {
                emitter.onSuccess(it)
            }.onFailure {
                emitter.onError(it)
            }
        }
        Disposables.empty()
    }
}

fun Api.getVersion(): Single<SolanaVersion> {
    return Single.create { emitter ->
        this.getVersion { result ->
            result.onSuccess {
                emitter.onSuccess(it)
            }.onFailure {
                emitter.onError(it)
            }
        }
        Disposables.empty()
    }
}

fun Api.getFeeCalculatorForBlockhash(blockhash: String): Single<FeeCalculatorInfo> {
    return Single.create { emitter ->
        this.getFeeCalculatorForBlockhash(blockhash) { result ->
            result.onSuccess {
                emitter.onSuccess(it)
            }.onFailure {
                emitter.onError(it)
            }
        }
        Disposables.empty()
    }
}

fun Api.getBlockCommitment(block: Long): Single<GetBlockCommitmentResponse> {
    return Single.create { emitter ->
        this.getBlockCommitment(block) { result ->
            result.onSuccess {
                emitter.onSuccess(it)
            }.onFailure {
                emitter.onError(it)
            }
        }
        Disposables.empty()
    }
}

fun Api.getFeeRateGovernor(): Single<FeeRateGovernorInfo> {
    return Single.create { emitter ->
        this.getFeeRateGovernor { result ->
            result.onSuccess {
                emitter.onSuccess(it)
            }.onFailure {
                emitter.onError(it)
            }
        }
        Disposables.empty()
    }
}

fun Api.getFees(): Single<FeesInfo> {
    return Single.create { emitter ->
        this.getFees { result ->
            result.onSuccess {
                emitter.onSuccess(it)
            }.onFailure {
                emitter.onError(it)
            }
        }
        Disposables.empty()
    }
}

fun Api.getTransactionCount(): Single<Long> {
    return Single.create { emitter ->
        this.getTransactionCount { result ->
            result.onSuccess {
                emitter.onSuccess(it)
            }.onFailure {
                emitter.onError(it)
            }
        }
        Disposables.empty()
    }
}

fun Api.getMaxRetransmitSlot(): Single<Long> {
    return Single.create { emitter ->
        this.getMaxRetransmitSlot { result ->
            result.onSuccess {
                emitter.onSuccess(it)
            }.onFailure {
                emitter.onError(it)
            }
        }
        Disposables.empty()
    }
}

fun Api.getSupply(): Single<Supply> {
    return Single.create { emitter ->
        this.getSupply { result ->
            result.onSuccess {
                emitter.onSuccess(it)
            }.onFailure {
                emitter.onError(it)
            }
        }
        Disposables.empty()
    }
}

fun Api.getFirstAvailableBlock(): Single<Long> {
    return Single.create { emitter ->
        this.getFirstAvailableBlock { result ->
            result.onSuccess {
                emitter.onSuccess(it)
            }.onFailure {
                emitter.onError(it)
            }
        }
        Disposables.empty()
    }
}

fun Api.getGenesisHash(): Single<String> {
    return Single.create { emitter ->
        this.getGenesisHash { result ->
            result.onSuccess {
                emitter.onSuccess(it)
            }.onFailure {
                emitter.onError(it)
            }
        }
        Disposables.empty()
    }
}

fun Api.getBlock(slot: Int): Single<Block> {
    return Single.create { emitter ->
        this.getBlock(slot) { result ->
            result.onSuccess {
                emitter.onSuccess(it)
            }.onFailure {
                emitter.onError(it)
            }
        }
        Disposables.empty()
    }
}

fun Api.getEpochInfo(): Single<EpochInfo> {
    return Single.create { emitter ->
        this.getEpochInfo { result ->
            result.onSuccess {
                emitter.onSuccess(it)
            }.onFailure {
                emitter.onError(it)
            }
        }
        Disposables.empty()
    }
}

fun Api.getEpochSchedule(): Single<EpochSchedule> {
    return Single.create { emitter ->
        this.getEpochSchedule { result ->
            result.onSuccess {
                emitter.onSuccess(it)
            }.onFailure {
                emitter.onError(it)
            }
        }
        Disposables.empty()
    }
}

fun Api.getConfirmedBlock(slot: Int): Single<ConfirmedBlock> {
    return Single.create { emitter ->
        this.getConfirmedBlock(slot) { result ->
            result.onSuccess {
                emitter.onSuccess(it)
            }.onFailure {
                emitter.onError(it)
            }
        }
        Disposables.empty()
    }
}

fun Api.getSnapshotSlot(): Single<Long> {
    return Single.create { emitter ->
        this.getSnapshotSlot { result ->
            result.onSuccess {
                emitter.onSuccess(it)
            }.onFailure {
                emitter.onError(it)
            }
        }
        Disposables.empty()
    }
}

fun Api.getMaxShredInsertSlot(): Single<Long> {
    return Single.create { emitter ->
        this.getMaxShredInsertSlot { result ->
            result.onSuccess {
                emitter.onSuccess(it)
            }.onFailure {
                emitter.onError(it)
            }
        }
        Disposables.empty()
    }
}

fun Api.getSlot(): Single<Long> {
    return Single.create { emitter ->
        this.getSlot { result ->
            result.onSuccess {
                emitter.onSuccess(it)
            }.onFailure {
                emitter.onError(it)
            }
        }
        Disposables.empty()
    }
}

<<<<<<< HEAD
fun Api.getSignatureStatuses(
    signatures: List<String>,
    configs: SignatureStatusRequestConfiguration? = SignatureStatusRequestConfiguration()
): Single<SignatureStatus> {
=======
fun Api.getSignatureStatuses(signatures: List<String>, configs: SignatureStatusRequestConfiguration? = SignatureStatusRequestConfiguration()): Single<List<SignatureStatus>> {
>>>>>>> cf88fa85
    return Single.create { emitter ->
        this.getSignatureStatuses(signatures, configs) { result ->
            result.onSuccess {
                emitter.onSuccess(it)
            }.onFailure {
                emitter.onError(it)
            }
        }
        Disposables.empty()
    }
}

fun Api.getConfirmedBlocks(start: Int, end: Int): Single<List<Double>> {
    return Single.create { emitter ->
        this.getConfirmedBlocks(start, end) { result ->
            result.onSuccess {
                emitter.onSuccess(it)
            }.onFailure {
                emitter.onError(it)
            }
        }
        Disposables.empty()
    }
}

fun Api.getSplTokenAccountInfo(account: PublicKey): Single<SplTokenAccountInfo> {
    return Single.create { emitter ->
        this.getSplTokenAccountInfo(account) { result ->
            result.onSuccess {
                emitter.onSuccess(it)
            }.onFailure {
                emitter.onError(it)
            }
        }
        Disposables.empty()
    }
}

fun Api.getSlotLeader(): Single<PublicKey> {
    return Single.create { emitter ->
        this.getSlotLeader() { result ->
            result.onSuccess {
                emitter.onSuccess(it)
            }.onFailure {
                emitter.onError(it)
            }
        }
        Disposables.empty()
    }
}

fun Api.getClusterNodes(): Single<List<ClusterNode>> {
    return Single.create { emitter ->
        this.getClusterNodes() { result ->
            result.onSuccess {
                emitter.onSuccess(it)
            }.onFailure {
                emitter.onError(it)
            }
        }
        Disposables.empty()
    }
}

fun Api.getTokenAccountBalance(tokenMint: PublicKey): Single<TokenAmountInfoResponse> {
    return Single.create { emitter ->
        this.getTokenAccountBalance(tokenMint) { result ->
            result.onSuccess {
                emitter.onSuccess(it)
            }.onFailure {
                emitter.onError(it)
            }
        }
        Disposables.empty()
    }
}

fun Api.getTokenSupply(tokenMint: PublicKey): Single<TokenAmountInfoResponse> {
    return Single.create { emitter ->
        this.getTokenSupply(tokenMint) { result ->
            result.onSuccess {
                emitter.onSuccess(it)
            }.onFailure {
                emitter.onError(it)
            }
        }
        Disposables.empty()
    }
}

fun Api.getTokenLargestAccounts(tokenMint: PublicKey): Single<List<TokenAccount>> {
    return Single.create { emitter ->
        this.getTokenLargestAccounts(tokenMint) { result ->
            result.onSuccess {
                emitter.onSuccess(it)
            }.onFailure {
                emitter.onError(it)
            }
        }
        Disposables.empty()
    }
}

fun Api.getConfirmedSignaturesForAddress2(
    account: PublicKey,
    limit: Int? = null,
    before: String? = null,
    until: String? = null
): Single<List<SignatureInformation>> {
    return Single.create { emitter ->
        this.getConfirmedSignaturesForAddress2(account, limit, before, until) { result ->
            result.onSuccess {
                emitter.onSuccess(it)
            }.onFailure {
                emitter.onError(it)
            }
        }
        Disposables.empty()
    }
}

fun Api.getInflationReward(addresses: List<PublicKey>): Single<List<InflationRewardResponse>> {
    return Single.create { emitter ->
        this.getInflationReward(addresses) { result ->
            result.onSuccess {
                emitter.onSuccess(it)
            }.onFailure {
                emitter.onError(it)
            }
        }
        Disposables.empty()
    }
}

<<<<<<< HEAD
fun Api.getTokenAccountsByOwner(address: PublicKey, tokenMint: PublicKey): Single<PublicKey> {
    return Single.create { emitter ->
        this.getTokenAccountsByOwner(address, tokenMint) { result ->
            result.onSuccess {
                emitter.onSuccess(it)
            }.onFailure {
                emitter.onError(it)
            }
        }
        Disposables.empty()
    }
}

fun Api.getTokenAccountsByDelegate(
    accountDelegate: PublicKey,
    requiredParams: Map<String, Any>,
    optionalParams: Map<String, Any>?
): Single<TokenAccountInfo> {
    return Single.create { emitter ->
        this.getTokenAccountsByDelegate(accountDelegate, requiredParams, optionalParams) { result ->
            result.onSuccess {
                emitter.onSuccess(it)
            }.onFailure {
                emitter.onError(it)
            }
        }
        Disposables.empty()
    }
}


=======
>>>>>>> cf88fa85
fun Api.getIdentity(): Single<PublicKey> {
    return Single.create { emitter ->
        this.getIdentity { result ->
            result.onSuccess {
                emitter.onSuccess(it)
            }.onFailure {
                emitter.onError(it)
            }
        }
        Disposables.empty()
    }
}

fun Api.getSlotLeaders(
    startSlot: Long,
    limit: Long
): Single<List<PublicKey>> {
    return Single.create { emitter ->
        this.getSlotLeaders(startSlot, limit) { result ->
            result.onSuccess {
                emitter.onSuccess(it)
            }.onFailure {
                emitter.onError(it)
            }
        }
        Disposables.empty()
    }
}


<<<<<<< HEAD
fun Api.simulateTransaction(
    transaction: String,
    addresses: List<PublicKey>,
): Single<SimulatedTransaction> {
=======
fun Api.simulateTransaction(transaction: String,
                            addresses: List<PublicKey>,): Single<SimulateTransactionValue> {
>>>>>>> cf88fa85
    return Single.create { emitter ->
        this.simulateTransaction(transaction, addresses) { result ->
            result.onSuccess {
                emitter.onSuccess(it)
            }.onFailure {
                emitter.onError(it)
            }
        }
        Disposables.empty()
    }
}

<<<<<<< HEAD
fun <T : BorshCodable> Api.getProgramAccounts(
    address: PublicKey,
    decodeTo: Class<T>,
): Single<List<ProgramAccount<T>>> {
=======
fun <T>Api.getProgramAccounts(serializer: KSerializer<T>, address: PublicKey): Single<List<ProgramAccountSerialized<T>>> {
>>>>>>> cf88fa85
    return Single.create { emitter ->
        this.getProgramAccounts(serializer, address) { result ->
            result.onSuccess {
                emitter.onSuccess(it)
            }.onFailure {
                emitter.onError(it)
            }
        }
        Disposables.empty()
    }
}<|MERGE_RESOLUTION|>--- conflicted
+++ resolved
@@ -26,13 +26,13 @@
 
 fun Api.getRecentBlockhash(): Single<String> {
     return Single.create { emitter ->
-        this.getRecentBlockhash { result ->
-            result.onSuccess {
-                emitter.onSuccess(it)
-            }.onFailure {
-                emitter.onError(it)
-            }
-        }
+         this.getRecentBlockhash { result ->
+             result.onSuccess {
+                 emitter.onSuccess(it)
+             }.onFailure {
+                 emitter.onError(it)
+             }
+         }
         Disposables.empty()
     }
 }
@@ -52,7 +52,7 @@
 
 fun Api.getConfirmedTransaction(signature: String): Single<ConfirmedTransactionSerializable> {
     return Single.create { emitter ->
-        this.getConfirmedTransaction(signature) { result ->
+        this.getConfirmedTransaction(signature,) { result ->
             result.onSuccess {
                 emitter.onSuccess(it)
             }.onFailure {
@@ -76,22 +76,6 @@
     }
 }
 
-fun Api.sendRawTransaction(
-    transaction: ByteArray,
-    config: RpcSendTransactionConfig = RpcSendTransactionConfig()
-): Single<String> {
-    return Single.create { emitter ->
-        this.sendRawTransaction(transaction, config) { result ->
-            result.onSuccess {
-                emitter.onSuccess(it)
-            }.onFailure {
-                emitter.onError(it)
-            }
-        }
-        Disposables.empty()
-    }
-}
-
 fun Api.getVoteAccounts(): Single<VoteAccounts> {
     return Single.create { emitter ->
         this.getVoteAccounts() { result ->
@@ -131,17 +115,10 @@
     }
 }
 
-<<<<<<< HEAD
-fun <T : BorshCodable> Api.getAccountInfo(
-    publicKey: PublicKey,
-    decodeTo: Class<T>,
-): Single<BufferInfo<T>> {
-=======
 inline fun <reified T>Api.getAccountInfo(
     serializer: KSerializer<T>,
     publicKey: PublicKey
 ): Single<T> {
->>>>>>> cf88fa85
     return Single.create { emitter ->
         this.getAccountInfo(serializer, publicKey) { result ->
             result.onSuccess {
@@ -440,14 +417,7 @@
     }
 }
 
-<<<<<<< HEAD
-fun Api.getSignatureStatuses(
-    signatures: List<String>,
-    configs: SignatureStatusRequestConfiguration? = SignatureStatusRequestConfiguration()
-): Single<SignatureStatus> {
-=======
 fun Api.getSignatureStatuses(signatures: List<String>, configs: SignatureStatusRequestConfiguration? = SignatureStatusRequestConfiguration()): Single<List<SignatureStatus>> {
->>>>>>> cf88fa85
     return Single.create { emitter ->
         this.getSignatureStatuses(signatures, configs) { result ->
             result.onSuccess {
@@ -551,12 +521,10 @@
     }
 }
 
-fun Api.getConfirmedSignaturesForAddress2(
-    account: PublicKey,
-    limit: Int? = null,
-    before: String? = null,
-    until: String? = null
-): Single<List<SignatureInformation>> {
+fun Api.getConfirmedSignaturesForAddress2(account: PublicKey,
+                                          limit: Int? = null,
+                                          before: String? = null,
+                                          until: String? = null): Single<List<SignatureInformation>> {
     return Single.create { emitter ->
         this.getConfirmedSignaturesForAddress2(account, limit, before, until) { result ->
             result.onSuccess {
@@ -582,40 +550,6 @@
     }
 }
 
-<<<<<<< HEAD
-fun Api.getTokenAccountsByOwner(address: PublicKey, tokenMint: PublicKey): Single<PublicKey> {
-    return Single.create { emitter ->
-        this.getTokenAccountsByOwner(address, tokenMint) { result ->
-            result.onSuccess {
-                emitter.onSuccess(it)
-            }.onFailure {
-                emitter.onError(it)
-            }
-        }
-        Disposables.empty()
-    }
-}
-
-fun Api.getTokenAccountsByDelegate(
-    accountDelegate: PublicKey,
-    requiredParams: Map<String, Any>,
-    optionalParams: Map<String, Any>?
-): Single<TokenAccountInfo> {
-    return Single.create { emitter ->
-        this.getTokenAccountsByDelegate(accountDelegate, requiredParams, optionalParams) { result ->
-            result.onSuccess {
-                emitter.onSuccess(it)
-            }.onFailure {
-                emitter.onError(it)
-            }
-        }
-        Disposables.empty()
-    }
-}
-
-
-=======
->>>>>>> cf88fa85
 fun Api.getIdentity(): Single<PublicKey> {
     return Single.create { emitter ->
         this.getIdentity { result ->
@@ -629,10 +563,8 @@
     }
 }
 
-fun Api.getSlotLeaders(
-    startSlot: Long,
-    limit: Long
-): Single<List<PublicKey>> {
+fun Api.getSlotLeaders(startSlot: Long,
+                       limit: Long): Single<List<PublicKey>> {
     return Single.create { emitter ->
         this.getSlotLeaders(startSlot, limit) { result ->
             result.onSuccess {
@@ -646,15 +578,8 @@
 }
 
 
-<<<<<<< HEAD
-fun Api.simulateTransaction(
-    transaction: String,
-    addresses: List<PublicKey>,
-): Single<SimulatedTransaction> {
-=======
 fun Api.simulateTransaction(transaction: String,
                             addresses: List<PublicKey>,): Single<SimulateTransactionValue> {
->>>>>>> cf88fa85
     return Single.create { emitter ->
         this.simulateTransaction(transaction, addresses) { result ->
             result.onSuccess {
@@ -667,14 +592,7 @@
     }
 }
 
-<<<<<<< HEAD
-fun <T : BorshCodable> Api.getProgramAccounts(
-    address: PublicKey,
-    decodeTo: Class<T>,
-): Single<List<ProgramAccount<T>>> {
-=======
 fun <T>Api.getProgramAccounts(serializer: KSerializer<T>, address: PublicKey): Single<List<ProgramAccountSerialized<T>>> {
->>>>>>> cf88fa85
     return Single.create { emitter ->
         this.getProgramAccounts(serializer, address) { result ->
             result.onSuccess {
