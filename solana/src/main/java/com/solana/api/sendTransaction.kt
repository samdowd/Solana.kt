--- conflicted
+++ resolved
@@ -2,45 +2,8 @@
 
 import com.solana.core.Account
 import com.solana.core.Transaction
-import com.solana.models.RpcSendTransactionConfig
-<<<<<<< HEAD
-import java.util.*
-=======
-import com.solana.networking.Commitment
-import com.solana.networking.RpcRequestSerializable
-import com.solana.networking.TransactionOptions
-import com.solana.networking.makeRequestResult
 import kotlinx.coroutines.CoroutineScope
 import kotlinx.coroutines.launch
-import kotlinx.serialization.builtins.serializer
-import kotlinx.serialization.json.add
-import kotlinx.serialization.json.addJsonObject
-import kotlinx.serialization.json.buildJsonArray
-import kotlinx.serialization.json.put
-import org.bouncycastle.util.encoders.Base64
-
-class SendTransactionRequest(serializedMessage: String,
-                             skipPreflight: Boolean = false,
-                             preflightCommitment: Commitment = Commitment.FINALIZED,
-                             encoding: RpcSendTransactionConfig.Encoding = RpcSendTransactionConfig.Encoding.base64) : RpcRequestSerializable() {
-
-    constructor(serializedMessage: String, transactionOptions: TransactionOptions) : this(
-        serializedMessage,
-        transactionOptions.skipPreflight,
-        transactionOptions.preflightCommitment,
-        transactionOptions.encoding
-    )
-
-    override val method = "sendTransaction"
-    override val params = buildJsonArray {
-        add(serializedMessage)
-        addJsonObject {
-            put("skipPreflight", skipPreflight)
-            put("preflightCommitment", preflightCommitment.toString())
-            put("encoding", encoding.getEncoding())
-        }
-    }
-}
 
 suspend fun Api.sendTransaction(
     transaction: Transaction,
@@ -51,19 +14,9 @@
     transaction.setRecentBlockHash(blockHash)
     transaction.sign(signers)
     val serialized = transaction.serialize()
-    val base64Trx: String = Base64.toBase64String(serialized)
 
-    return router.makeRequestResult(
-        SendTransactionRequest(base64Trx),
-        String.serializer()
-    ).let { result ->
-        @Suppress("UNCHECKED_CAST")
-        if (result.isSuccess && result.getOrNull() == null)
-            Result.failure(Error("Can not send transaction"))
-        else result as Result<String> // safe cast, null case handled above
-    }
+    return sendRawTransaction(serialized)
 }
->>>>>>> cf88fa85
 
 fun Api.sendTransaction(
     transaction: Transaction,
@@ -71,25 +24,7 @@
     recentBlockHash: String? = null,
     onComplete: ((Result<String>) -> Unit)
 ) {
-<<<<<<< HEAD
-    if (recentBlockHash == null) {
-        getRecentBlockhash { result ->
-            result.map { recentBlockHash ->
-                transaction.setRecentBlockHash(recentBlockHash)
-                transaction.sign(signers)
-                val serialized = transaction.serialize()
-                sendRawTransaction(serialized, onComplete = onComplete)
-            }
-        }
-    } else {
-        transaction.setRecentBlockHash(recentBlockHash)
-        transaction.sign(signers)
-        val serialized = transaction.serialize()
-
-        sendRawTransaction(serialized, onComplete = onComplete)
-=======
     CoroutineScope(dispatcher).launch {
         onComplete(sendTransaction(transaction, signers, recentBlockHash))
->>>>>>> cf88fa85
     }
 }
